--- conflicted
+++ resolved
@@ -2,20 +2,20 @@
 
 
 @rules.predicate
-<<<<<<< HEAD
 def is_owner(user, obj):
-=======
-def is_mastodon_user(user, obj):
     """
     Returns true if the object is owned by the user.
     """
 
->>>>>>> 3547a187
     return obj.user == user
 
 
 @rules.predicate
 def is_mastodon_avatar_owner(user, obj):
+    """
+    Returns ture if the avatar is owned by the user.
+    """
+
     return obj.user_account.user == user
 
 
