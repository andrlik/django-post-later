from __future__ import annotations

<<<<<<< HEAD
=======
from io import BytesIO

import httpx
from asgiref.sync import async_to_sync
from django.conf import settings
from django.core.files import File
>>>>>>> 689eaab9
from django.db import models
from django.utils.translation import gettext_lazy as _
from model_utils.models import TimeStampedModel
from rules.contrib.models import RulesModel

from ..rules import is_mastodon_avatar_owner, is_owner, is_valid_user
from .abstract import OwnedModel

# Put your models here.


class MastodonInstanceClient(TimeStampedModel, models.Model):
    """
    Represents a single mastodon instance with it's client credentials
    and base api url.

    Attributes:
        api_base_url (str): The base URL for the Mastodon instance. We create a unique client for each URL.
        client_id (str | None): The client_id given to us by the remote instance.
        client_secret (str | None): The client secret given to us by the remote instance.
        vapid_key (str | None): The streaming key returned by the instance.
    """

    api_base_url = models.URLField(
        unique=True,
        help_text=_("Unique url for instance, e.g. https://mastodon.social"),
    )
    client_id = models.CharField(
        "Client Id",
        max_length=100,
        help_text=_("Unique client id for instance."),
        null=True,
        blank=True,
    )
    client_secret = models.CharField(
        "Client Secret",
        max_length=100,
        help_text=_("Client secret token for instance."),
        null=True,
        blank=True,
    )
    vapid_key = models.CharField(
        "Vapid Key",
        max_length=250,
        blank=True,
        null=True,
        help_text=_(
            "Optional. Vapid key for use in receiving push notifications is server supports it."
        ),
    )

    @property
    def ready(self) -> bool:
        """Returns a bool indicating whether the client id and secret are ready for use."""
        if self.client_id is not None and self.client_secret is not None:
            return True
        return False

    def __str__(self):  # pragma: nocover
        return f"{self.api_base_url}-Key:({self.client_id})"


def mastodon_account_directory_path(instance, filename):
    return f"avatars/mastodon/account_{instance.user_account.id}/{filename}"


class MastodonAvatar(TimeStampedModel, RulesModel):
    """
    Represents the avatar associated with a given Mastodon account.

    Attributes:
        source_url (str): The URL of the static avatar image on the remote instance.
        cached_avatar (file | None): Our locally cached version of the remote image. Fetched asyncronously.
        cache_stale (bool): Indicates if the cache is stale and needs to be refreshed from remote instance.
        user_account (MastodonUserAuth): OneToOne relationship to MastodonUserAuth.
    """

    source_url = models.URLField(
        null=True, blank=True, help_text=_("Original URL from mastodon instance.")
    )
    cached_avatar = models.ImageField(
        null=True,
        blank=True,
        upload_to=mastodon_account_directory_path,
        help_text=_("Locally cached version of avatar."),
    )
    cache_stale = models.BooleanField(
        default=True,
        help_text=_("Should we refresh the cached image at next opportunity?"),
    )
    user_account = models.OneToOneField("MastodonUserAuth", on_delete=models.CASCADE)

    def __str__(self):  # pragma: nocover
        return f"{self.user_account.account_username} - {self.id} - Stale: {self.cache_stale}"

<<<<<<< HEAD
    class Meta:
        rules_permissions = {
            "add": is_valid_user,
            "read": is_mastodon_avatar_owner,
            "edit": is_mastodon_avatar_owner,
            "delete": is_mastodon_avatar_owner,
            "list": is_valid_user,
        }
=======
    @property
    def img_url(self):
        """
        Returns cached avatar url if exists, source url if not.
        """
        if self.cache_stale or self.cached_avatar is None:
            return self.source_url
        return self.cached_avatar.url

    def get_avatar(self):
        """
        Calls the async fetch of avatar and saves results to model.
        """
        img_fetch = async_to_sync(self.fetch_avatar)
        img = img_fetch()
        if img is not None:
            self.cached_avatar = img
            self.cache_stale = False
            self.save()

    async def fetch_avatar(self):
        """
        Fetches the current avatar from remote server.
        """
        if self.cache_stale and self.source_url is not None:
            async with httpx.AsyncClient() as client:
                new_img_response = await client.get(self.source_url)
            if new_img_response.status_code == 200:
                new_img = File(
                    BytesIO(new_img_response.content), name=f"{self.id}_cached_avatar"
                )
                return new_img
        return None  # pragma: nocover
>>>>>>> 689eaab9


class MastodonUserAuth(TimeStampedModel, OwnedModel):
    """
    A user's authentication for given Mastodon account. Only the associated user can see, edit,
    or delete this object.

    Attributes:
        instance_client (MastodonInstanceClient): Foreign key to our defined app for a given instance.
        account_username (str | None): The username for the account. Fetched from instance.
        owner (User): Foreign key to the `AUTH_USER_MODEL`.
        user_oauth_key (str | None): The oauth user key given by the instance.
        user_auth_token (str | None): The auth token used for credentially on all subsequent user requests.
    """

    instance_client = models.ForeignKey(
        MastodonInstanceClient, on_delete=models.CASCADE
    )
    account_username = models.CharField(max_length=100, null=True, blank=True)
    user_oauth_key = models.CharField(
        max_length=250, null=True, blank=True, help_text=_("Users OAuth code.")
    )
    user_auth_token = models.CharField(
        max_length=250,
        null=True,
        blank=True,
        help_text=_("Current auth token for user session."),
    )

    @property
    def is_ready_post(self) -> bool:
        """
        Returns a bool representing whether this has all the values needed to post.
        """
        if (
            self.account_username is not None
            and self.user_oauth_key is not None
            and self.user_auth_token is not None
        ):
            return True
        return False

    def __str__(self):  # pragma: nocover
        return f"{self.user} - @{self.account_username}@{self.instance_client.api_base_url[8:]}"

    class Meta:
        rules_permissions = {
            "add": is_valid_user,
            "read": is_owner,
            "edit": is_owner,
            "delete": is_owner,
            "list": is_valid_user,
        }<|MERGE_RESOLUTION|>--- conflicted
+++ resolved
@@ -1,14 +1,10 @@
 from __future__ import annotations
 
-<<<<<<< HEAD
-=======
 from io import BytesIO
 
 import httpx
 from asgiref.sync import async_to_sync
-from django.conf import settings
 from django.core.files import File
->>>>>>> 689eaab9
 from django.db import models
 from django.utils.translation import gettext_lazy as _
 from model_utils.models import TimeStampedModel
@@ -104,7 +100,6 @@
     def __str__(self):  # pragma: nocover
         return f"{self.user_account.account_username} - {self.id} - Stale: {self.cache_stale}"
 
-<<<<<<< HEAD
     class Meta:
         rules_permissions = {
             "add": is_valid_user,
@@ -113,7 +108,7 @@
             "delete": is_mastodon_avatar_owner,
             "list": is_valid_user,
         }
-=======
+
     @property
     def img_url(self):
         """
@@ -147,7 +142,6 @@
                 )
                 return new_img
         return None  # pragma: nocover
->>>>>>> 689eaab9
 
 
 class MastodonUserAuth(TimeStampedModel, OwnedModel):
