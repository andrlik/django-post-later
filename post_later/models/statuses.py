--- conflicted
+++ resolved
@@ -243,15 +243,10 @@
         }
 
 
-<<<<<<< HEAD
-def media_directory_path(instance, filename):
-    return f"media_uploads/user_{instance.user.id}/%Y/%m/%d/{filename}"
-=======
 class ScheduledPost(TimeStampedModel, UUIDModel, RulesModel):
     """
     Model representing a scheduled post for one or more connected
     services.
->>>>>>> 706c6571
 
     Attributes:
         thread (ScheduledThread | None): If part of thread, this will be that link.
@@ -270,10 +265,6 @@
         auto_boost_hours (int | None): How many hours after initial post to boost it again.
     """
 
-<<<<<<< HEAD
-def media_thumbnail_directory_path(instance, filename):
-    return f"media_uploads/user_{instance.user.id}/thumbnails/%Y/%m/%d/{filename}"
-=======
     class PostStatus(models.TextChoices):
         PENDING = "pending", _("Pending")
         ERROR = "error", _("Error, awaiting retry.")
@@ -373,7 +364,6 @@
                 seconds=settings.POST_FAILURE_RETRY_WAIT
             )
         self.save()
->>>>>>> 706c6571
 
     @classmethod
     async def find_jobs(cls) -> dict[str, Iterable]:
